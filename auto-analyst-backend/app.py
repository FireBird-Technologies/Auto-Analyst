# Standard library imports
import asyncio
import json
import logging
import os
import time
import uuid
from io import StringIO
from typing import List, Optional

# Third-party imports
import groq
import pandas as pd
import uvicorn
from dotenv import load_dotenv
from fastapi import (
    Depends, 
    FastAPI, 
    File, 
    Form, 
    HTTPException, 
    Request, 
    UploadFile
)
from fastapi.middleware.cors import CORSMiddleware
from fastapi.responses import JSONResponse, StreamingResponse
from fastapi.security import APIKeyHeader
from llama_index.core import Document, VectorStoreIndex
from pydantic import BaseModel

# Local application imports
from scripts.format_response import format_response_to_markdown
from src.agents.agents import *
from src.agents.retrievers.retrievers import *
from src.managers.ai_manager import AI_Manager
from src.managers.session_manager import SessionManager
from src.routes.analytics_routes import router as analytics_router
from src.routes.chat_routes import router as chat_router
from src.routes.code_routes import router as code_router
from src.routes.session_routes import router as session_router, get_session_id_dependency
from src.schemas.query_schemas import QueryRequest
from src.utils.logger import Logger


logger = Logger("app", see_time=True, console_log=True)
load_dotenv()

# Add styling_instructions at the top level
styling_instructions = [
    "Create clear and informative visualizations",
    "Use appropriate color schemes",
    "Include descriptive titles and labels",
    "Make sure axes are properly labeled",
    "Add legends where necessary"
]

# Add near the top of the file, after imports
DEFAULT_MODEL_CONFIG = {
    "provider": os.getenv("MODEL_PROVIDER", "openai"),
    "model": os.getenv("MODEL_NAME", "gpt-4o-mini"),
    "api_key": os.getenv("OPENAI_API_KEY"),
    "temperature": float(os.getenv("TEMPERATURE", 1.0)),
    "max_tokens": int(os.getenv("MAX_TOKENS", 6000))
}

# Initialize DSPy with default model
if DEFAULT_MODEL_CONFIG["provider"].lower() == "groq":
    default_lm = dspy.GROQ(
        model=DEFAULT_MODEL_CONFIG["model"],
        api_key=DEFAULT_MODEL_CONFIG["api_key"],
        temperature=DEFAULT_MODEL_CONFIG["temperature"],
        max_tokens=DEFAULT_MODEL_CONFIG["max_tokens"]
    )
else:
    default_lm = dspy.LM(
        model=DEFAULT_MODEL_CONFIG["model"],
        api_key=DEFAULT_MODEL_CONFIG["api_key"],
        temperature=DEFAULT_MODEL_CONFIG["temperature"],
        max_tokens=DEFAULT_MODEL_CONFIG["max_tokens"]
    )

dspy.configure(lm=default_lm)

# Initialize retrievers with empty data first
def initialize_retrievers(styling_instructions: List[str], doc: List[str]):
    try:
        style_index = VectorStoreIndex.from_documents([Document(text=x) for x in styling_instructions])
        data_index = VectorStoreIndex.from_documents([Document(text=x) for x in doc])
        return {"style_index": style_index, "dataframe_index": data_index}
    except Exception as e:
        logger.log_message(f"Error initializing retrievers: {str(e)}", level=logging.ERROR)
        raise e

# clear console
def clear_console():
    os.system('cls' if os.name == 'nt' else 'clear')


# Check for Housing.csv
housing_csv_path = "Housing.csv"
if not os.path.exists(housing_csv_path):
    logger.log_message(f"Housing.csv not found at {os.path.abspath(housing_csv_path)}", level=logging.ERROR)
    raise FileNotFoundError(f"Housing.csv not found at {os.path.abspath(housing_csv_path)}")

AVAILABLE_AGENTS = {
    "data_viz_agent": data_viz_agent,
    "sk_learn_agent": sk_learn_agent,
    "statistical_analytics_agent": statistical_analytics_agent,
    "preprocessing_agent": preprocessing_agent,
}

# Add session header
X_SESSION_ID = APIKeyHeader(name="X-Session-ID", auto_error=False)

# Update AppState class to use SessionManager
class AppState:
    def __init__(self):
        self._session_manager = SessionManager(styling_instructions, AVAILABLE_AGENTS)
        self.model_config = DEFAULT_MODEL_CONFIG
        self.ai_manager = AI_Manager()
        self.chat_name_agent = chat_history_name_agent
    
    def get_session_state(self, session_id: str):
        """Get or create session-specific state using the SessionManager"""
        return self._session_manager.get_session_state(session_id)

    def clear_session_state(self, session_id: str):
        """Clear session-specific state using the SessionManager"""
        self._session_manager.clear_session_state(session_id)

    def update_session_dataset(self, session_id: str, df, name, desc):
        """Update dataset for a specific session using the SessionManager"""
        self._session_manager.update_session_dataset(session_id, df, name, desc)

    def reset_session_to_default(self, session_id: str):
        """Reset a session to use the default dataset using the SessionManager"""
        self._session_manager.reset_session_to_default(session_id)
    
    def set_session_user(self, session_id: str, user_id: int, chat_id: int = None):
        """Associate a user with a session using the SessionManager"""
        return self._session_manager.set_session_user(session_id, user_id, chat_id)
    
    def get_ai_manager(self):
        """Get the AI Manager instance"""
        return self.ai_manager
    
    def get_provider_for_model(self, model_name):
        return self.ai_manager.get_provider_for_model(model_name)
    
    def calculate_cost(self, model_name, input_tokens, output_tokens):
        return self.ai_manager.calculate_cost(model_name, input_tokens, output_tokens)
    
    def save_usage_to_db(self, user_id, chat_id, model_name, provider, prompt_tokens, completion_tokens, total_tokens, query_size, response_size, cost, request_time_ms, is_streaming=False):
        return self.ai_manager.save_usage_to_db(user_id, chat_id, model_name, provider, prompt_tokens, completion_tokens, total_tokens, query_size, response_size, round(cost, 7), request_time_ms, is_streaming)
    
    def get_tokenizer(self):
        return self.ai_manager.tokenizer
    
    def get_chat_history_name_agent(self):
        return dspy.ChainOfThought(self.chat_name_agent)
    
# Initialize FastAPI app with state
app = FastAPI(title="AI Analytics API", version="1.0")
app.state = AppState()

# Configure middleware
app.add_middleware(
    CORSMiddleware,
    allow_origins=["*"],
    allow_credentials=True,
    allow_methods=["*"],
    allow_headers=["*"],
    expose_headers=["Content-Type", "Content-Length"]
)

# DSPy Configuration
import dspy

# Available agents
AVAILABLE_AGENTS = {
    "data_viz_agent": data_viz_agent,
    "sk_learn_agent": sk_learn_agent,
    "statistical_analytics_agent": statistical_analytics_agent,
    "preprocessing_agent": preprocessing_agent,
}


@app.post("/chat/{agent_name}", response_model=dict)
async def chat_with_agent(
    agent_name: str, 
    request: QueryRequest,
    request_obj: Request,
    session_id: str = Depends(get_session_id_dependency)
):
    session_state = app.state.get_session_state(session_id)
    
    # Check for chat_id in query parameters
    chat_id_param = None
    if "chat_id" in request_obj.query_params:
        try:
            chat_id_param = int(request_obj.query_params.get("chat_id"))
            logger.log_message(f"Using provided chat_id {chat_id_param} from request", level=logging.INFO)
            # Update session state with this chat ID
            session_state["chat_id"] = chat_id_param
        except (ValueError, TypeError):
            pass

    if session_state["current_df"] is None:
        raise HTTPException(
            status_code=400,
            detail="No dataset is currently loaded. Please link a dataset before proceeding with your analysis."
        )

    if "user_id" in request_obj.query_params:
        try:
            user_id = int(request_obj.query_params["user_id"])
            session_state["user_id"] = user_id
            logger.log_message(f"Updated session state with user_id {user_id} from request", level=logging.INFO)
        except (ValueError, TypeError):
            raise HTTPException(
                status_code=400,
                detail="Invalid user_id in query params. Please provide a valid integer."
            )
    # For comma-separated agents, verify each agent exists
    if "," in agent_name:
        agent_list = [agent.strip() for agent in agent_name.split(",")]
        for agent in agent_list:
            if agent not in AVAILABLE_AGENTS:
                available = list(AVAILABLE_AGENTS.keys())
                raise HTTPException(
                    status_code=404, 
                    detail=f"Agent '{agent}' not found. Available agents: {available}"
                )
    elif agent_name not in AVAILABLE_AGENTS:
        available = list(AVAILABLE_AGENTS.keys())
        raise HTTPException(
            status_code=404, 
            detail=f"Agent '{agent_name}' not found. Available agents: {available}"
        )
    
    try:
        # Record start time for timing
        start_time = time.time()
        
        # Add chat context from previous messages if chat_id is available
        chat_id = session_state.get("chat_id")
        chat_context = ""
        if chat_id:
            # Get chat manager from app state
            chat_manager = app.state._session_manager.chat_manager
            # Get recent messages
            recent_messages = chat_manager.get_recent_chat_history(chat_id, limit=5)
            # Extract agent commentaries
            chat_context = chat_manager.extract_agent_commentaries(recent_messages)
        # Append context to the query if available
        enhanced_query = request.query
        if chat_context:
<<<<<<< HEAD
            enhanced_query = f"### Current Query:\n{request.query}\n\n{chat_context}"
=======
            enhanced_query = f"{request.query}\n\nPrevious context:\n{chat_context}"
        
>>>>>>> 998086d9
        # For multiple agents
        if "," in agent_name:
            agent_list = [AVAILABLE_AGENTS[agent.strip()] for agent in agent_name.split(",")]
            agent = auto_analyst_ind(agents=agent_list, retrievers=session_state["retrievers"])
        else:
            # Single agent case
            agent = AVAILABLE_AGENTS[agent_name]
            agent = auto_analyst_ind(agents=[agent], retrievers=session_state["retrievers"])
        
        try:
            response = agent(enhanced_query, agent_name)
        except Exception as agent_error:
            raise HTTPException(
                status_code=500,
                detail=f"Agent execution failed: {str(agent_error)}"
            )
        
        formatted_response = format_response_to_markdown(response, agent_name, session_state["current_df"])
        
        if formatted_response == "Please provide a valid query...":
            return {
                "agent_name": agent_name,
                "query": request.query,  # Return original query without context
                "response": formatted_response,
                "session_id": session_id
            }
        
        # Track model usage directly with AI Manager
        ai_manager = app.state.get_ai_manager()

        if session_state.get("user_id"):
            # Calculate processing time
            processing_time_ms = int((time.time() - start_time) * 1000)
            
            # Get prompt and response sizes
            prompt_size = len(enhanced_query)
            response_size = len(str(response))
            
            model_name = app.state.model_config.get("model", "gpt-4o-mini")
            provider = ai_manager.get_provider_for_model(model_name)
                
            # Estimate tokens
            try:
                prompt_tokens = len(ai_manager.tokenizer.encode(enhanced_query))
                completion_tokens = len(ai_manager.tokenizer.encode(str(response)))
                total_tokens = prompt_tokens + completion_tokens
            except:
                # Fallback estimation
                words = len(enhanced_query.split()) + len(str(response).split())
                total_tokens = words * 1.5
                prompt_tokens = len(enhanced_query.split()) * 1.5
                completion_tokens = total_tokens - prompt_tokens
            
            cost = ai_manager.calculate_cost(model_name, prompt_tokens, completion_tokens)
            # Save to DB with the proper chat_id
            ai_manager.save_usage_to_db(
                user_id=session_state.get("user_id"),
                chat_id=session_state.get("chat_id"),
                model_name=model_name,
                provider=provider,
                prompt_tokens=int(prompt_tokens),
                completion_tokens=int(completion_tokens),
                total_tokens=int(total_tokens),
                query_size=prompt_size,
                response_size=response_size,
                cost=round(cost, 7),
                request_time_ms=processing_time_ms,
                is_streaming=False
            )
            
        
        return {
            "agent_name": agent_name,
            "query": request.query,  # Return original query without context
            "response": formatted_response,
            "session_id": session_id
        }
    except HTTPException:
        raise
    except Exception as e:
        logger.log_message(f"Unexpected error: {str(e)}", level=logging.ERROR)
        raise HTTPException(status_code=500, detail=f"Unexpected error: {str(e)}")
    
    
@app.post("/chat", response_model=dict)
async def chat_with_all(
    request: QueryRequest,
    request_obj: Request,
    session_id: str = Depends(get_session_id_dependency)
):
    session_state = app.state.get_session_state(session_id)

    # Update session state with user_id and chat_id from request if provided
    for param in ["user_id", "chat_id"]:
        if param in request_obj.query_params:
            try:
                session_state[param] = int(request_obj.query_params[param])
            except (ValueError, TypeError):
                raise HTTPException(
                    status_code=400,
                    detail=f"Invalid {param} in query params. Please provide a valid integer."
                )

    if session_state["current_df"] is None:
        raise HTTPException(status_code=400, detail="No dataset is currently loaded.")
    
    if session_state["ai_system"] is None:
        raise HTTPException(status_code=500, detail="AI system not properly initialized.")

    async def generate_responses():
        overall_start_time = time.time()
        total_response = ""
        total_inputs = ""

        try:
            # Add chat context from previous messages if chat_id is available
            chat_id = session_state.get("chat_id")
            chat_context = ""
            if chat_id:
                # Get chat manager from app state
                chat_manager = app.state._session_manager.chat_manager
                # Get recent messages
                recent_messages = chat_manager.get_recent_chat_history(chat_id, limit=5)
                # Extract agent commentaries
                chat_context = chat_manager.extract_agent_commentaries(recent_messages)
            # Append context to the query if available
            enhanced_query = request.query
            if chat_context:
<<<<<<< HEAD
                enhanced_query = f"### Current Query:\n{request.query}\n\n{chat_context}"
=======
                enhanced_query = f"{request.query}\n\nPrevious context:\n{chat_context}"
                print("chat_context", enhanced_query)
>>>>>>> 998086d9
            
            loop = asyncio.get_event_loop()
            plan_response = await loop.run_in_executor(
                None,
                session_state["ai_system"].get_plan,
                enhanced_query  # Use enhanced query with context
            )

            plan_descrition = format_response_to_markdown({"analytical_planner": plan_response}, dataframe=session_state["current_df"])
            
            # if plan_descrition is empty, yield and send error
            if plan_descrition == "Please provide a valid query...":
                yield json.dumps({
                    "agent": "Analytical Planner",
                    "content": plan_descrition,
                    "status": "error"
                }) + "\n"
                return
            
            yield json.dumps({
                "agent": "Analytical Planner",
                "content": plan_descrition,
                "status": "success" if plan_descrition else "error"
            }) + "\n"

            async for agent_name, inputs, response in session_state["ai_system"].execute_plan(enhanced_query, plan_response):
                formatted_response = format_response_to_markdown(
                    {agent_name: response}, 
                    dataframe=session_state["current_df"]
                ) or "No response generated"

                if formatted_response == "Please provide a valid query...":
                    yield json.dumps({
                        "agent": agent_name,
                        "content": formatted_response,
                        "status": "error"
                    }) + "\n"
                    return
                if agent_name != "code_combiner_agent":
                    total_response += str(response) if response else ""
                    total_inputs += str(inputs) if inputs else ""

                yield json.dumps({
                    "agent": agent_name,
                    "content": formatted_response,
                    "status": "success" if response else "error"
                }) + "\n"

            if session_state.get("user_id"):
                overall_processing_time_ms = int((time.time() - overall_start_time) * 1000)
                prompt_size = len(enhanced_query)  # Use enhanced_query size instead of request.query

                # Track the code combiner agent response
                if "refined_complete_code" in response:
                    model_name = "claude-3-5-sonnet-latest"
                    provider = app.state.ai_manager.get_provider_for_model(model_name)
                    input_tokens = len(app.state.ai_manager.tokenizer.encode(str(inputs)))
                    completion_tokens = len(app.state.ai_manager.tokenizer.encode(str(response)))
                    code_combiner_cost = app.state.ai_manager.calculate_cost(model_name, input_tokens, completion_tokens)

                    app.state.ai_manager.save_usage_to_db(
                        user_id=session_state.get("user_id"),
                        chat_id=session_state.get("chat_id"),
                        model_name=model_name,
                        provider=provider,
                        prompt_tokens=int(input_tokens),
                        completion_tokens=int(completion_tokens),
                        total_tokens=int(input_tokens + completion_tokens),
                        query_size=prompt_size,
                        response_size=len(total_response),
                        cost=round(code_combiner_cost, 7),
                        request_time_ms=overall_processing_time_ms,
                        is_streaming=True
                    )

                model_name = app.state.model_config.get("model", "gpt-4o-mini")
                provider = app.state.ai_manager.get_provider_for_model(model_name)
                prompt_tokens = len(app.state.ai_manager.tokenizer.encode(total_inputs)) 
                completion_tokens = len(app.state.ai_manager.tokenizer.encode(total_response))  
                total_tokens = prompt_tokens + completion_tokens

                cost = app.state.ai_manager.calculate_cost(model_name, prompt_tokens, completion_tokens)

                app.state.ai_manager.save_usage_to_db(
                    user_id=session_state.get("user_id"),
                    chat_id=session_state.get("chat_id"),
                    model_name=model_name,
                    provider=provider,
                    prompt_tokens=int(prompt_tokens),
                    completion_tokens=int(completion_tokens),
                    total_tokens=int(total_tokens),
                    query_size=prompt_size,
                    response_size=len(total_response),
                    cost=round(cost, 7),
                    request_time_ms=overall_processing_time_ms,
                    is_streaming=True
                )
           
        except Exception as e:
            logger.log_message(f"Error in generate_responses: {str(e)}", level=logging.ERROR)
            yield json.dumps({
                "agent": "planner",
                "content": f"An error occurred while generating responses. Please try again!\n{str(e)}",
                "status": "error"
            }) + "\n"

    return StreamingResponse(
        generate_responses(),
        media_type='text/event-stream',
        headers={
            'Cache-Control': 'no-cache',
            'Connection': 'keep-alive',
            'Content-Type': 'text/event-stream',
            'Access-Control-Allow-Origin': '*',
            'X-Accel-Buffering': 'no'
        }
    )

# Add an endpoint to list available agents
@app.get("/agents", response_model=dict)
async def list_agents():
    return {
        "available_agents": list(AVAILABLE_AGENTS.keys()),
        "description": "List of available specialized agents that can be called using @agent_name"
    }

@app.get("/health", response_model=dict)
async def health():
    return {"message": "API is healthy and running"}

@app.get("/")
async def index():
    return {
        "title": "Welcome to the AI Analytics API",
        "message": "Explore our API for advanced analytics and visualization tools designed to empower your data-driven decisions.",
        "description": "Utilize our powerful agents and models to gain insights from your data effortlessly.",
        "colors": {
            "primary": "#007bff",
            "secondary": "#6c757d",
            "success": "#28a745",
            "danger": "#dc3545",
        },
        "features": [
            "Real-time data processing",
            "Customizable visualizations",
            "Seamless integration with various data sources",
            "User-friendly interface for easy navigation",
            "Custom Analytics",
        ],
    }

@app.post("/chat_history_name")
async def chat_history_name(request: dict):
    query = request.get("query")
    name = None
    with dspy.settings.context(lm=dspy.LM(model="gpt-4o-mini", max_tokens=300, temperature=1.0, api_key=os.getenv("OPENAI_API_KEY"))):
        name = app.state.get_chat_history_name_agent()(query=str(query))
    return {"name": name.name if name else "New Chat"}

# In the section where routers are included, add the session_router
app.include_router(chat_router)
app.include_router(analytics_router)
app.include_router(code_router)
app.include_router(session_router)

if __name__ == "__main__":
    uvicorn.run(app, host="0.0.0.0", port=8000)<|MERGE_RESOLUTION|>--- conflicted
+++ resolved
@@ -255,12 +255,7 @@
         # Append context to the query if available
         enhanced_query = request.query
         if chat_context:
-<<<<<<< HEAD
-            enhanced_query = f"### Current Query:\n{request.query}\n\n{chat_context}"
-=======
-            enhanced_query = f"{request.query}\n\nPrevious context:\n{chat_context}"
-        
->>>>>>> 998086d9
+            enhanced_query = f"Current Query:{request.query}\n\nPrevious context:\n{chat_context}"
         # For multiple agents
         if "," in agent_name:
             agent_list = [AVAILABLE_AGENTS[agent.strip()] for agent in agent_name.split(",")]
@@ -389,12 +384,8 @@
             # Append context to the query if available
             enhanced_query = request.query
             if chat_context:
-<<<<<<< HEAD
-                enhanced_query = f"### Current Query:\n{request.query}\n\n{chat_context}"
-=======
-                enhanced_query = f"{request.query}\n\nPrevious context:\n{chat_context}"
+                enhanced_query = f"Current Query:\n{request.query}\n\nPrevious context:\n{chat_context}"
                 print("chat_context", enhanced_query)
->>>>>>> 998086d9
             
             loop = asyncio.get_event_loop()
             plan_response = await loop.run_in_executor(
