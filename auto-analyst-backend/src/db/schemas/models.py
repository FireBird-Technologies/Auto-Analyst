--- conflicted
+++ resolved
@@ -121,43 +121,4 @@
     
     # Relationship
     message = relationship("Message", back_populates="feedback")
-    
-<<<<<<< HEAD
-class DatasetUpload(Base):
-    """Tracks dataset uploads, their status, and any errors encountered."""
-    __tablename__ = 'dataset_uploads'
-    
-    upload_id = Column(Integer, primary_key=True, autoincrement=True)
-    user_id = Column(Integer, ForeignKey('users.user_id', ondelete="SET NULL"), nullable=True)
-    
-    # Dataset metadata
-    filename = Column(String(255), nullable=False)
-    file_size = Column(Integer, nullable=False)  # Size in bytes
-    file_type = Column(String(50), nullable=False)  # e.g., 'csv', 'json', 'excel'
-    original_filename = Column(String(255), nullable=False)
-    
-    # Dataset characteristics
-    row_count = Column(Integer, nullable=True)
-    column_count = Column(Integer, nullable=True)
-    column_names = Column(JSON, nullable=True)  # Store column names as JSON array
-    data_types = Column(JSON, nullable=True)  # Store data types as JSON object
-    
-    # Upload status and tracking
-    status = Column(String(50), nullable=False, default='pending')  # pending, processing, completed, failed
-    error_message = Column(Text, nullable=True)
-    error_details = Column(JSON, nullable=True)  # Detailed error information as JSON
-    
-    # Processing metrics
-    processing_time_ms = Column(Integer, nullable=True)  # Time taken to process the dataset
-    validation_errors = Column(JSON, nullable=True)  # Store validation errors as JSON
-    
-    # Metadata
-    created_at = Column(DateTime, default=datetime.utcnow)
-    updated_at = Column(DateTime, default=datetime.utcnow, onupdate=datetime.utcnow)
-    
-    # Relationships
-    user = relationship("User", backref="dataset_uploads")
-    
-=======
->>>>>>> ea781992
-    + 