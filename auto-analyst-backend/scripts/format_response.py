import re
import json
import sys
import contextlib
from io import StringIO
import time
import logging
from src.utils.logger import Logger

logger = Logger(__name__, level="INFO", see_time=False, console_log=False)

@contextlib.contextmanager
def stdoutIO(stdout=None):
    old = sys.stdout
    if stdout is None:
        stdout = StringIO()
    sys.stdout = stdout
    yield stdout
    sys.stdout = old

def format_code_block(code_str):
    code_clean = re.sub(r'^```python\n?', '', code_str, flags=re.MULTILINE)
    code_clean = re.sub(r'\n```$', '', code_clean)
    return f'\n{code_clean}\n'

def format_code_backticked_block(code_str):
    code_clean = re.sub(r'^```python\n?', '', code_str, flags=re.MULTILINE)
    code_clean = re.sub(r'\n```$', '', code_clean)
    return f'```python\n{code_clean}\n```'

    
# In format_response.py, modify the execute_code function:
def execute_code_from_markdown(code_str, dataframe=None):
    import pandas as pd
    import plotly.express as px
    import plotly
    import plotly.graph_objects as go
    import matplotlib.pyplot as plt
    import seaborn as sns
    import numpy as np

    context = {
        'pd': pd,
        'px': px,
        'go': go,
        'plt': plt,
        'plotly': plotly,
        '__builtins__': __builtins__,
        '__import__': __import__,
        'sns': sns,
        'np': np,
        'json_outputs': []  # List to store multiple Plotly JSON outputs
    }

    # If a dataframe is provided, add it to the context
    if dataframe is not None:
        context['df'] = dataframe

    # Modify code to store multiple JSON outputs
    modified_code = re.sub(
        r'(\w*_?)fig(\w*)\.show\(\)',
        r'json_outputs.append(plotly.io.to_json(\1fig\2, pretty=True))',
        code_str
    )

    modified_code = re.sub(
        r'(\w*_?)fig(\w*)\.to_html\(.*?\)',
        r'json_outputs.append(plotly.io.to_json(\1fig\2, pretty=True))',
        modified_code
    )

    # Only add df = pd.read_csv() if no dataframe was provided and the code contains pd.read_csv
    if dataframe is None and 'pd.read_csv' not in modified_code:
        modified_code = re.sub(
            r'import pandas as pd',
            r'import pandas as pd\n\n# Read Housing.csv\ndf = pd.read_csv("Housing.csv")',
            modified_code
        )
    
    # remove plt.show()
    modified_code = re.sub(
        r'plt\.show\(\)',
        '',
        modified_code
    )


    try:
        with stdoutIO() as s:
            exec(modified_code, context)  # Execute the modified code
        output = s.getvalue()
        json_outputs = context.get('json_outputs', [])

        return output, json_outputs
    except Exception as e:
        return "Error executing code: " + str(e), []


def format_response_to_markdown(api_response, agent_name = None, dataframe=None):
    try:
        markdown = []
        
        # Handle error responses
        if isinstance(api_response, dict) and "error" in api_response:
            return f"**Error**: {api_response['error']}"
                        
        if "response" in api_response and isinstance(api_response['response'], str):
            if any(err in api_response['response'].lower() for err in ["auth", "api", "lm"]):
                return "**Error**: Authentication failed. Please check your API key in settings and try again."
            if "model" in api_response['response'].lower():
                return "**Error**: Model configuration error. Please verify your model selection in settings."

        for agent, content in api_response.items():
            if "memory" in agent or not content:
                continue
                
            markdown.append(f"\n## {agent.replace('_', ' ').title()}\n")
            
            if agent == "analytical_planner":
                if 'rationale' in content:
                    markdown.append(f"### Reasoning\n{content['rationale']}\n")
            
            if "reasoning" in content:
                markdown.append(f"### Reasoning\n{content['reasoning']}\n")

            if 'code' in content:
                markdown.append(f"### Code Implementation\n{format_code_backticked_block(content['code'])}\n")
                if agent_name is not None:
                    # execute the code
                    clean_code = format_code_block(content['code'])
                    output, json_outputs = execute_code_from_markdown(clean_code, dataframe)
                    if output:
                        markdown.append("### Execution Output\n")
                        markdown.append(f"```output\n{output}\n```\n")

                    if json_outputs:
                        markdown.append("### Plotly JSON Outputs\n")
                        for idx, json_output in enumerate(json_outputs):
                            if len(json_output) > 1000000:  # If JSON is larger than 1MB
                                logger.warning(f"Large JSON output detected: {len(json_output)} bytes")
                            markdown.append(f"```plotly\n{json_output}\n```\n")

<<<<<<< HEAD
            if 'summary' in content:
                # make the summary a bullet-point list
                summary_lines = content['summary'].split('\n')
                markdown.append("### Summary\n")
                for line in summary_lines:
                    markdown.append(f"• {line.strip().replace('•', '').replace('-', '')}\n")
=======
            if 'commentary' in content:
                markdown.append(f"### Commentary\n{content['commentary']}\n")
>>>>>>> f4c2cb98

            if 'refined_complete_code' in content:
                try:
                    clean_code = format_code_block(content['refined_complete_code']) 
                    output, json_outputs = execute_code_from_markdown(clean_code, dataframe)
                except Exception as e:
                    logger.error(f"Error in execute_code_from_markdown: {str(e)}")
                    markdown.append(f"**Error**: {str(e)}")
                    # continue
                
                markdown.append(f"### Refined Complete Code\n{format_code_backticked_block(content['refined_complete_code'])}\n")

                if output:
                    markdown.append("### Execution Output\n")
                    markdown.append(f"```output\n{output}\n```\n")
                    
                if json_outputs:
                    markdown.append("### Plotly JSON Outputs\n")
                    for idx, json_output in enumerate(json_outputs):
                        markdown.append(f"```plotly\n{json_output}\n```\n")

            # if agent_name is not None:  
            #     if f"memory_{agent_name}" in api_response:
            #         markdown.append(f"### Memory\n{api_response[f'memory_{agent_name}']}\n")

    except Exception as e:
        logger.error(f"Error in format_response_to_markdown: {str(e)}")
        return f"{str(e)}"
    
    logger.log_message(f"Generated markdown content for agent '{agent_name}' at {time.strftime('%Y-%m-%d %H:%M:%S')}: {markdown}, length: {len(markdown)}", level=logging.INFO)
    
    if not markdown or len(markdown) <= 1:
        return "Please provide a valid query..."
        
    return '\n'.join(markdown)


# Example usage with dummy data
if __name__ == "__main__":
    sample_response = {
        "code_combiner_agent": {
            "reasoning": "Sample reasoning for multiple charts.",
            "refined_complete_code": """
```python
import plotly.express as px
import pandas as pd

# Sample Data
df = pd.DataFrame({'Category': ['A', 'B', 'C'], 'Values': [10, 20, 30]})

# First Chart
fig = px.bar(df, x='Category', y='Values', title='Bar Chart')
fig.show()

# Second Chart
fig2 = px.pie(df, values='Values', names='Category', title='Pie Chart')
fig2.show()
```
"""
        }
    }

    formatted_md = format_response_to_markdown(sample_response)
<|MERGE_RESOLUTION|>--- conflicted
+++ resolved
@@ -140,17 +140,12 @@
                                 logger.warning(f"Large JSON output detected: {len(json_output)} bytes")
                             markdown.append(f"```plotly\n{json_output}\n```\n")
 
-<<<<<<< HEAD
             if 'summary' in content:
                 # make the summary a bullet-point list
                 summary_lines = content['summary'].split('\n')
                 markdown.append("### Summary\n")
                 for line in summary_lines:
                     markdown.append(f"• {line.strip().replace('•', '').replace('-', '')}\n")
-=======
-            if 'commentary' in content:
-                markdown.append(f"### Commentary\n{content['commentary']}\n")
->>>>>>> f4c2cb98
 
             if 'refined_complete_code' in content:
                 try:
@@ -187,7 +182,6 @@
         
     return '\n'.join(markdown)
 
-
 # Example usage with dummy data
 if __name__ == "__main__":
     sample_response = {
